import React from 'react';
import Image from 'next/image';

// Import shadcn UI components
import { Card, CardContent } from '@/components/ui/card';
import { Input } from '@/components/ui/input';
import { Button } from '@/components/ui/button';
import { Badge } from '@/components/ui/badge';

interface PromptSectionProps {
  originalPrompt: string;
  inputValues: string[];
  handleInputChange: (index: number, value: string) => void;
  keywords: string[];
  gameEnded: boolean;
  lockedInputs: boolean[];
}

interface ImageSectionProps {
  image: string | null;
}

export const ImageSection: React.FC<ImageSectionProps> = ({ image }) => (
  <Card className="mb-4">
    <CardContent className="p-0">
      {image && (
        <Image
          src={image}
          alt="Guess the Prompt!"
          width={300}
          height={300}
        />
      )}
    </CardContent>
  </Card>
);

<<<<<<< HEAD
export const PromptSection: React.FC<PromptSectionProps> = ({ originalPrompt, inputValues, handleInputChange, keywords, gameEnded, lockedInputs }) => (
  <div className="flex flex-wrap gap-1 mb-2">
    {originalPrompt.split(/(\W+)/).map((word, idx) => {
      const lowerKeywords = keywords.map(keyword => keyword.toLowerCase());
      const wordLower = word.toLowerCase();
      const keywordIndex = lowerKeywords.indexOf(wordLower);
      if (keywordIndex !== -1) {
        const isLocked = lockedInputs[keywordIndex];
        const disabled = gameEnded || isLocked;
        const value = gameEnded ? keywords[keywordIndex] : (inputValues[keywordIndex] ?? "");
        return (
          <div key={idx} className="relative inline-block">
            <Input
              value={value}
              onChange={e => {
                if (!disabled) handleInputChange(keywordIndex, e.target.value);
              }}
              disabled={disabled}
              style={{ width: `${word.length + 1}ch` }}
            />
          </div>
        );
      } else {
        return (
          <span key={idx} className="text-sm inline-block align-middle">{word}</span>
        );
      }
    })}
  </div>
);
=======
export const PromptSection: React.FC<PromptSectionProps> = ({ originalPrompt, inputValues, handleInputChange, keywords, gameEnded, lockedInputs }) => {
  return (
    <div className="flex flex-wrap gap-1 mb-2">
      {originalPrompt.split(/(\W+)/).map((word, idx) => {
        const lowerKeywords = keywords.map(keyword => keyword.toLowerCase());
        const wordLower = word.toLowerCase();
        const keywordIndex = lowerKeywords.indexOf(wordLower);
        if (keywordIndex !== -1) {
          const isLocked = lockedInputs[keywordIndex];
          const disabled = gameEnded || isLocked;
          const value = gameEnded ? keywords[keywordIndex] : (inputValues[keywordIndex] ?? "");
        const styleClass = gameEnded ? (isLocked ? "bg-green-500 text-white p-1 rounded font-bold" : "bg-red-500 text-white p-1 rounded font-bold") : (isLocked ? "bg-green-500 text-white p-1 rounded font-bold" : "p-1 text-black w-auto focus:outline-none focus:ring-0 border-0 caret-black text-sm align-middle");
          return (
            <div key={idx} className="relative inline-block align-middle -translate-y-1">
              <input
                type="text"
                value={value}
                onChange={e => {
if (!disabled) handleInputChange(keywordIndex, e.target.value);
}}
                disabled={disabled}
                className={styleClass}
              style={{ width: `${word.length + 1}ch` }}
              />
              {!disabled && <div className="absolute bottom-0 left-0 w-full h-0.5 bg-black animate-flash"></div>}
            </div>
          );
        } else {
          return (
            <span key={idx} className="text-sm align-middle inline-block">{word}</span>
          );
        }
      })}
    </div>
  );
};

// Extract common color helper functions
export const interpolateColor = (color1: {r: number, g: number, b: number}, color2: {r: number, g: number, b: number}, factor: number) => {
  const r = Math.round(color1.r + factor * (color2.r - color1.r));
  const g = Math.round(color1.g + factor * (color2.g - color1.g));
  const b = Math.round(color1.b + factor * (color2.b - color1.b));
  return `rgb(${r}, ${g}, ${b})`;
};

// Updated getGradientColor function for GuessHistorySection with adjusted thresholds
export const getGradientColor = (score: number): string => {
  // Adjusted expected score range for normalization: from 0.0 (red) to 0.7 (green)
  const minThreshold = 0.0;
  const maxThreshold = 1.0;
  // Normalize the score to a 0-1 range based on the threshold
  const normalized = Math.min(1, Math.max(0, (score - minThreshold) / (maxThreshold - minThreshold)));

  const red = { r: 239, g: 68, b: 68 };        // Tailwind red-500 (#ef4444)
  const yellow = { r: 245, g: 158, b: 11 };      // Tailwind yellow-500 (#f59e0b)
  const green = { r: 34, g: 197, b: 94 };         // Tailwind green-500 (#22c55e)
  console.log(`Score: ${score}, Normalized: ${normalized}`);
  if (normalized <= 0.5) {
    const factor = normalized / 0.5; // 0 -> red, 1 -> yellow
    return interpolateColor(red, yellow, factor);
  } else {
    const factor = (normalized - 0.5) / 0.5; // 0 -> yellow, 1 -> green
    return interpolateColor(yellow, green, factor);
  }
};

// Update GuessHistorySection by updating the interface and component
interface GuessHistoryItem {
  word: string;
  score: number;
}
>>>>>>> b528eb58

interface GuessHistorySectionProps {
  guessHistory: GuessHistoryItem[][];
  keywords: string[];
}

<<<<<<< HEAD
export const GuessHistorySection: React.FC<GuessHistorySectionProps> = ({ guessHistory }) => (
  <div className="mt-4 space-y-2">
    {guessHistory.map((guess, roundIndex) => (
      <div key={roundIndex} className="flex gap-2">
        {guess.map((r, wordIndex) => {
          const variant = r.color === 'green' ? 'success' : 
                          r.color === 'yellow' ? 'warning' : 
                          r.color === 'red' ? 'destructive' : 'secondary';
          return (
            <Badge key={`${roundIndex}-${wordIndex}`} variant={variant}>
              {r.word}
            </Badge>
          );
        })}
      </div>
    ))}
  </div>
);
=======
// Remove simMappings state and its useEffect as they are no longer used
export const GuessHistorySection: React.FC<GuessHistorySectionProps> = ({ guessHistory, keywords }) => {
  return (
    <div className="mt-4 space-y-2">
      {guessHistory.map((guess, roundIndex) => (
        <div key={roundIndex} className="flex gap-2">
          {guess.map((r, wordIndex) => {
            const score = typeof r.score === 'number' ? r.score : 0;
            // If the guessed word matches its corresponding keyword exactly (ignoring case), use green color
            const matching = r.word.toLowerCase() === keywords[wordIndex].toLowerCase();
            const bgColor = matching ? 'rgb(34, 197, 94)' : getGradientColor(score);
            return (
              <span
                key={`${roundIndex}-${wordIndex}`}
                className="px-2 py-1 rounded text-white"
                style={{ backgroundColor: bgColor }}
              >
                {r.word}
              </span>
            );
          })}
        </div>
      ))}
    </div>
  );
};
>>>>>>> b528eb58

interface GameOverSectionProps {
  winningRound: number | null;
  copyToClipboard: () => void;
}

export const GameOverSection: React.FC<GameOverSectionProps> = ({ winningRound, copyToClipboard }) => (
  <div className="mt-4">
    <p className="text-xl font-bold">Game Over!</p>
    {winningRound !== null && <p>You won in round {winningRound}!</p>}
    <Button onClick={copyToClipboard} className="mt-2">
      Copy Recap to Clipboard
    </Button>
  </div>
);<|MERGE_RESOLUTION|>--- conflicted
+++ resolved
@@ -35,38 +35,6 @@
   </Card>
 );
 
-<<<<<<< HEAD
-export const PromptSection: React.FC<PromptSectionProps> = ({ originalPrompt, inputValues, handleInputChange, keywords, gameEnded, lockedInputs }) => (
-  <div className="flex flex-wrap gap-1 mb-2">
-    {originalPrompt.split(/(\W+)/).map((word, idx) => {
-      const lowerKeywords = keywords.map(keyword => keyword.toLowerCase());
-      const wordLower = word.toLowerCase();
-      const keywordIndex = lowerKeywords.indexOf(wordLower);
-      if (keywordIndex !== -1) {
-        const isLocked = lockedInputs[keywordIndex];
-        const disabled = gameEnded || isLocked;
-        const value = gameEnded ? keywords[keywordIndex] : (inputValues[keywordIndex] ?? "");
-        return (
-          <div key={idx} className="relative inline-block">
-            <Input
-              value={value}
-              onChange={e => {
-                if (!disabled) handleInputChange(keywordIndex, e.target.value);
-              }}
-              disabled={disabled}
-              style={{ width: `${word.length + 1}ch` }}
-            />
-          </div>
-        );
-      } else {
-        return (
-          <span key={idx} className="text-sm inline-block align-middle">{word}</span>
-        );
-      }
-    })}
-  </div>
-);
-=======
 export const PromptSection: React.FC<PromptSectionProps> = ({ originalPrompt, inputValues, handleInputChange, keywords, gameEnded, lockedInputs }) => {
   return (
     <div className="flex flex-wrap gap-1 mb-2">
@@ -138,33 +106,12 @@
   word: string;
   score: number;
 }
->>>>>>> b528eb58
 
 interface GuessHistorySectionProps {
   guessHistory: GuessHistoryItem[][];
   keywords: string[];
 }
 
-<<<<<<< HEAD
-export const GuessHistorySection: React.FC<GuessHistorySectionProps> = ({ guessHistory }) => (
-  <div className="mt-4 space-y-2">
-    {guessHistory.map((guess, roundIndex) => (
-      <div key={roundIndex} className="flex gap-2">
-        {guess.map((r, wordIndex) => {
-          const variant = r.color === 'green' ? 'success' : 
-                          r.color === 'yellow' ? 'warning' : 
-                          r.color === 'red' ? 'destructive' : 'secondary';
-          return (
-            <Badge key={`${roundIndex}-${wordIndex}`} variant={variant}>
-              {r.word}
-            </Badge>
-          );
-        })}
-      </div>
-    ))}
-  </div>
-);
-=======
 // Remove simMappings state and its useEffect as they are no longer used
 export const GuessHistorySection: React.FC<GuessHistorySectionProps> = ({ guessHistory, keywords }) => {
   return (
@@ -191,7 +138,6 @@
     </div>
   );
 };
->>>>>>> b528eb58
 
 interface GameOverSectionProps {
   winningRound: number | null;
